--- conflicted
+++ resolved
@@ -7,43 +7,33 @@
 import cv2
 import numpy as np
 import depthai
-<<<<<<< HEAD
 import csv
 print('Using depthai module from: ', depthai.__file__)
 print('Depthai version installed: ', depthai.__version__)
 
 from depthai_helpers.version_check import check_depthai_version, get_version_from_requirements
+from depthai_helpers.object_tracker_handler import show_tracklets
+from depthai_helpers.config_manager import DepthConfigManager
+from depthai_helpers.arg_manager import CliArgs
+
+check_depthai_version()
+
+import consts.resource_paths
+from depthai_helpers import utils
+from depthai_helpers.cli_utils import cli_print, PrintColors
+
 from depthai_helpers.pygame_checkbox import Checkbox, pygame_render_text
 import pygame
 from pygame.locals import *
-
-check_depthai_version()
-
-import consts.resource_paths
-from depthai_helpers import utils
-from depthai_helpers.cli_utils import cli_print, PrintColors
-
-=======
-from depthai_helpers.version_check import check_depthai_version
-from depthai_helpers.object_tracker_handler import show_tracklets
->>>>>>> 5c3a69a2
-from depthai_helpers.config_manager import DepthConfigManager
-from depthai_helpers.arg_manager import CliArgs
+os.environ['SDL_VIDEO_WINDOW_POS'] = '2000,10'
+pygame.init()
 
 print('Using depthai module from: ', depthai.__file__)
 print('Depthai version installed: ', depthai.__version__)
 check_depthai_version()
 is_rpi = platform.machine().startswith('arm') or platform.machine().startswith('aarch64')
-<<<<<<< HEAD
-
-from depthai_helpers.object_tracker_handler import show_tracklets
-
-os.environ['SDL_VIDEO_WINDOW_POS'] = '2000,10'
-
-pygame.init()
-
-=======
->>>>>>> 5c3a69a2
+
+
 global args, cnn_model2
 white  = [255, 255, 255]
 orange = [143, 122, 4]
@@ -54,11 +44,7 @@
 
 class DepthAI:
     global is_rpi
-<<<<<<< HEAD
     process_watchdog_timeout=15 #seconds
-=======
-    process_watchdog_timeout = 10  # seconds
->>>>>>> 5c3a69a2
     nnet_packets = None
     data_packets = None
     runThread = True
@@ -390,12 +376,7 @@
             if packets_len != 0:
                 self.reset_process_wd()
             else:
-<<<<<<< HEAD
-                # print("In here")
-                cur_time=monotonic()
-=======
                 cur_time = monotonic()
->>>>>>> 5c3a69a2
                 if cur_time > wd_cutoff:
                     print("process watchdog timeout")
                     os._exit(10)
@@ -759,7 +740,6 @@
                     dict_ = json.loads(str_)
 
                     print('meta_d2h Temp',
-<<<<<<< HEAD
                         ' CSS:' + '{:6.2f}'.format(dict_['sensors']['temperature']['css']),
                         ' MSS:' + '{:6.2f}'.format(dict_['sensors']['temperature']['mss']),
                         ' UPA:' + '{:6.2f}'.format(dict_['sensors']['temperature']['upa0']),
@@ -772,12 +752,6 @@
                     if 0 and 'logs' in dict_:
                         for log in dict_['logs']:
                             print('Device log:', log)
-=======
-                          ' CSS:' + '{:6.2f}'.format(dict_['sensors']['temperature']['css']),
-                          ' MSS:' + '{:6.2f}'.format(dict_['sensors']['temperature']['mss']),
-                          ' UPA:' + '{:6.2f}'.format(dict_['sensors']['temperature']['upa0']),
-                          ' DSS:' + '{:6.2f}'.format(dict_['sensors']['temperature']['upa1']))
->>>>>>> 5c3a69a2
                 elif packet.stream_name == 'object_tracker':
                     tracklets = packet.getObjectTracker()
 
