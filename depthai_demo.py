#!/usr/bin/env python3

import json
from pathlib import Path
import platform
import os
import subprocess
from time import time, sleep, monotonic
from datetime import datetime
import cv2
import numpy as np
import sys
import depthai

print('Using depthai module from: ', depthai.__file__)
print('Depthai version installed: ', depthai.__version__)

from depthai_helpers.version_check import check_depthai_version
check_depthai_version()

import consts.resource_paths
from depthai_helpers import utils
from depthai_helpers.cli_utils import cli_print, PrintColors

from depthai_helpers.config_manager import DepthConfigManager
from depthai_helpers.arg_manager import CliArgs

is_rpi = platform.machine().startswith('arm') or platform.machine().startswith('aarch64')


from depthai_helpers.object_tracker_handler import show_tracklets

global args, cnn_model2

class DepthAI:
    global is_rpi
    process_watchdog_timeout=10 #seconds
    nnet_packets = None
    data_packets = None
    runThread = True

    def reset_process_wd(self):
        global wd_cutoff
        wd_cutoff=monotonic()+self.process_watchdog_timeout
        return

    def on_trackbar_change(self, value):
        self.device.send_disparity_confidence_threshold(value)
        return

    def stopLoop(self):
        self.runThread = False

    def startLoop(self):
        cliArgs = CliArgs()
        args = vars(cliArgs.parse_args())

        configMan = DepthConfigManager(args)
        if is_rpi and args['pointcloud']:
            raise NotImplementedError("Point cloud visualization is currently not supported on RPI")
        # these are largely for debug and dev.
        cmd_file, debug_mode = configMan.getCommandFile()
        usb2_mode = configMan.getUsb2Mode()

        # decode_nn and show_nn are functions that are dependent on the neural network that's being run.
        decode_nn = configMan.decode_nn
        show_nn = configMan.show_nn

        # Labels for the current neural network. They are parsed from the blob config file.
        labels = configMan.labels
        NN_json = configMan.NN_config

        # This json file is sent to DepthAI. It communicates what options you'd like to enable and what model you'd like to run.
        config = configMan.jsonConfig

        # Create a list of enabled streams ()
        stream_names = [stream if isinstance(stream, str) else stream['name'] for stream in configMan.stream_list]

        enable_object_tracker = 'object_tracker' in stream_names

        # grab video file, if option exists
        video_file = configMan.video_file


        self.device = None
        if debug_mode: 
            print('Cmd file: ', cmd_file, ' args["device_id"]: ', args['device_id'])
            self.device = depthai.Device(cmd_file, args['device_id'])
        else:
            self.device = depthai.Device(args['device_id'], usb2_mode)

        print(stream_names)
        print('Available streams: ' + str(self.device.get_available_streams()))

        # create the pipeline, here is the first connection with the device
        p = self.device.create_pipeline(config=config)

        if p is None:
            print('Pipeline is not created.')
            exit(3)


        nn2depth = self.device.get_nn_to_depth_bbox_mapping()

        t_start = time()
        frame_count = {}
        frame_count_prev = {}
        nnet_prev = {}
        nnet_prev["entries_prev"] = {}
        nnet_prev["nnet_source"] = {}
        frame_count['nn'] = {}
        frame_count_prev['nn'] = {}

        NN_cams = {'rgb', 'left', 'right'}

        for cam in NN_cams:
            nnet_prev["entries_prev"][cam] = None
            nnet_prev["nnet_source"][cam] = None
            frame_count['nn'][cam] = 0
            frame_count_prev['nn'][cam] = 0

        stream_windows = []
        for s in stream_names:
            if s == 'previewout':
                for cam in NN_cams:
                    stream_windows.append(s + '-' + cam)
            else:
                stream_windows.append(s)

        for w in stream_windows:
            frame_count[w] = 0
            frame_count_prev[w] = 0

        tracklets = None
        
        self.reset_process_wd()

        time_start = time()
        def print_packet_info_header():
            print('[hostTimestamp streamName] devTstamp seq camSrc width height Bpp')
        def print_packet_info(packet, stream_name):
            meta = packet.getMetadata()
            print("[{:.6f} {:15s}]".format(time()-time_start, stream_name), end='')
            if meta is not None:
                source = meta.getCameraName()
                if stream_name.startswith('disparity') or stream_name.startswith('depth'):
                    source += '(rectif)'
                print(" {:.6f}".format(meta.getTimestamp()), meta.getSequenceNum(), source, end='')
                print('', meta.getFrameWidth(), meta.getFrameHeight(), meta.getFrameBytesPP(), end='')
            print()
            return

        def keypress_handler(self, key, stream_names):
            cam_l = depthai.CameraControl.CamId.LEFT
            cam_r = depthai.CameraControl.CamId.RIGHT
            cmd_ae_region = depthai.CameraControl.Command.AE_REGION
            cmd_exp_comp  = depthai.CameraControl.Command.EXPOSURE_COMPENSATION
            keypress_handler_lut = {
                ord('f'): lambda: self.device.request_af_trigger(),
                ord('1'): lambda: self.device.request_af_mode(depthai.AutofocusMode.AF_MODE_AUTO),
                ord('2'): lambda: self.device.request_af_mode(depthai.AutofocusMode.AF_MODE_CONTINUOUS_VIDEO),
                # 5,6,7,8,9,0: short example for using ISP 3A controls
                ord('5'): lambda: self.device.send_camera_control(cam_l, cmd_ae_region, '0 0 200 200 1'),
                ord('6'): lambda: self.device.send_camera_control(cam_l, cmd_ae_region, '1000 0 200 200 1'),
                ord('7'): lambda: self.device.send_camera_control(cam_l, cmd_exp_comp, '-2'),
                ord('8'): lambda: self.device.send_camera_control(cam_l, cmd_exp_comp, '+2'),
                ord('9'): lambda: self.device.send_camera_control(cam_r, cmd_exp_comp, '-2'),
                ord('0'): lambda: self.device.send_camera_control(cam_r, cmd_exp_comp, '+2'),
            }
            if key in keypress_handler_lut:
                keypress_handler_lut[key]()
            elif key == ord('c'):
                if 'jpegout' in stream_names:
                    self.device.request_jpeg()
                else:
                    print("'jpegout' stream not enabled. Try settings -s jpegout to enable it")
            return

        for stream in stream_names:
            if stream in ["disparity", "disparity_color", "depth"]:
                cv2.namedWindow(stream)
                trackbar_name = 'Disparity confidence'
                conf_thr_slider_min = 0
                conf_thr_slider_max = 255
                cv2.createTrackbar(trackbar_name, stream, conf_thr_slider_min, conf_thr_slider_max, self.on_trackbar_change)
                cv2.setTrackbarPos(trackbar_name, stream, args['disparity_confidence_threshold'])
        
        right_rectified = None
        pcl_converter = None

        ops = 0
        prevTime = time()
<<<<<<< HEAD

        # print(self.device.is_usb3())
        if not self.device.is_usb3():
            fail_usb_img = cv2.imread(consts.resource_paths.usb_3_failed, cv2.IMREAD_COLOR)
            while True:
                cv2.imshow('Calibration test Passed and wrote to EEPROM', fail_usb_img)
                k = cv2.waitKey(33)
                if k == 32 or k == 27:  # Esc key to stop
                    break
                elif k == -1:  # normally -1 returned,so don't print it
                    continue

=======
        if args['verbose']: print_packet_info_header()
>>>>>>> b02bffd2
        while self.runThread:
            # retreive data from the device
            # data is stored in packets, there are nnet (Neural NETwork) packets which have additional functions for NNet result interpretation
            self.nnet_packets, self.data_packets = p.get_available_nnet_and_data_packets(blocking=True)
            
            ### Uncomment to print ops
            # ops = ops + 1
            # if time() - prevTime > 1.0:
            #     print('OPS: ', ops)
            #     ops = 0
            #     prevTime = time()

            packets_len = len(self.nnet_packets) + len(self.data_packets)
            if packets_len != 0:
                self.reset_process_wd()
            else:
                cur_time=monotonic()
                if cur_time > wd_cutoff:
                    print("process watchdog timeout")
                    os._exit(10)

            for _, nnet_packet in enumerate(self.nnet_packets):
                if args['verbose']: print_packet_info(nnet_packet, 'NNet')

                meta = nnet_packet.getMetadata()
                camera = 'rgb'
                if meta != None:
                    camera = meta.getCameraName()
                nnet_prev["nnet_source"][camera] = nnet_packet
                nnet_prev["entries_prev"][camera] = decode_nn(nnet_packet, config=config, NN_json=NN_json)
                frame_count['metaout'] += 1
                frame_count['nn'][camera] += 1

            for packet in self.data_packets:
                window_name = packet.stream_name
                if packet.stream_name not in stream_names:
                    continue # skip streams that were automatically added
                if args['verbose']: print_packet_info(packet, packet.stream_name)
                packetData = packet.getData()
                if packetData is None:
                    print('Invalid packet data!')
                    continue
                elif packet.stream_name == 'previewout':
                    meta = packet.getMetadata()
                    camera = 'rgb'
                    if meta != None:
                        camera = meta.getCameraName()

                    window_name = 'previewout-' + camera
                    # the format of previewout image is CHW (Chanel, Height, Width), but OpenCV needs HWC, so we
                    # change shape (3, 300, 300) -> (300, 300, 3)
                    data0 = packetData[0,:,:]
                    data1 = packetData[1,:,:]
                    data2 = packetData[2,:,:]
                    frame = cv2.merge([data0, data1, data2])
                    if nnet_prev["entries_prev"][camera] is not None:
                        frame = show_nn(nnet_prev["entries_prev"][camera], frame, NN_json=NN_json, config=config)
                        if enable_object_tracker and tracklets is not None:
                            frame = show_tracklets(tracklets, frame, labels)
                    cv2.putText(frame, "fps: " + str(frame_count_prev[window_name]), (25, 50), cv2.FONT_HERSHEY_SIMPLEX, 1.0, (0, 0, 0))
                    cv2.putText(frame, "NN fps: " + str(frame_count_prev['nn'][camera]), (2, frame.shape[0]-4), cv2.FONT_HERSHEY_SIMPLEX, 0.4, (0, 255, 0))
                    cv2.imshow(window_name, frame)
                elif packet.stream_name in ['left', 'right', 'disparity', 'rectified_left', 'rectified_right']:
                    frame_bgr = packetData
                    if args['pointcloud'] and packet.stream_name == 'rectified_right':
                        right_rectified = packetData
                    cv2.putText(frame_bgr, packet.stream_name, (25, 25), cv2.FONT_HERSHEY_SIMPLEX, 1.0, (0, 0, 0))
                    cv2.putText(frame_bgr, "fps: " + str(frame_count_prev[window_name]), (25, 50), cv2.FONT_HERSHEY_SIMPLEX, 1.0, (0, 0, 0))
                    camera = None
                    if args['draw_bb_depth']:
                        camera = args['cnn_camera']
                        if packet.stream_name == 'disparity':
                            if camera == 'left_right':
                                camera = 'right'
                        elif camera != 'rgb':
                            camera = packet.getMetadata().getCameraName()
                        if nnet_prev["entries_prev"][camera] is not None: 
                            frame_bgr = show_nn(nnet_prev["entries_prev"][camera], frame_bgr, NN_json=NN_json, config=config, nn2depth=nn2depth)
                    cv2.imshow(window_name, frame_bgr)
                elif packet.stream_name.startswith('depth') or packet.stream_name == 'disparity_color':
                    frame = packetData

                    if len(frame.shape) == 2:
                        if frame.dtype == np.uint8: # grayscale
                            cv2.putText(frame, packet.stream_name, (25, 25), cv2.FONT_HERSHEY_SIMPLEX, 1.0, (0, 0, 255))
                            cv2.putText(frame, "fps: " + str(frame_count_prev[window_name]), (25, 50), cv2.FONT_HERSHEY_SIMPLEX, 1.0, (0, 0, 255))
                        else: # uint16
                            if args['pointcloud'] and "depth" in stream_names and "rectified_right" in stream_names and right_rectified is not None:
                                try:
                                    from depthai_helpers.projector_3d import PointCloudVisualizer
                                except ImportError as e:
                                    raise ImportError(f"\033[1;5;31mError occured when importing PCL projector: {e} \033[0m ")
                                if pcl_converter is None:
                                    pcl_converter = PointCloudVisualizer(self.device.get_right_intrinsic(), 1280, 720)
                                right_rectified = cv2.flip(right_rectified, 1)
                                pcl_converter.rgbd_to_projection(frame, right_rectified)
                                pcl_converter.visualize_pcd()
                            
                            frame = (65535 // frame).astype(np.uint8)
                            #colorize depth map, comment out code below to obtain grayscale
                            frame = cv2.applyColorMap(frame, cv2.COLORMAP_HOT)
                            # frame = cv2.applyColorMap(frame, cv2.COLORMAP_JET)
                            cv2.putText(frame, packet.stream_name, (25, 25), cv2.FONT_HERSHEY_SIMPLEX, 1.0, 255)
                            cv2.putText(frame, "fps: " + str(frame_count_prev[window_name]), (25, 50), cv2.FONT_HERSHEY_SIMPLEX, 1.0, 255)
                    else: # bgr
                        cv2.putText(frame, packet.stream_name, (25, 25), cv2.FONT_HERSHEY_SIMPLEX, 1.0, (255, 255, 255))
                        cv2.putText(frame, "fps: " + str(frame_count_prev[window_name]), (25, 50), cv2.FONT_HERSHEY_SIMPLEX, 1.0, 255)

                    if args['draw_bb_depth']:
                        camera = args['cnn_camera']
                        if camera == 'left_right':
                            camera = 'right'
                        if nnet_prev["entries_prev"][camera] is not None:
                            frame = show_nn(nnet_prev["entries_prev"][camera], frame, NN_json=NN_json, config=config, nn2depth=nn2depth)
                    cv2.imshow(window_name, frame)

                elif packet.stream_name == 'jpegout':
                    jpg = packetData
                    mat = cv2.imdecode(jpg, cv2.IMREAD_COLOR)
                    cv2.imshow('jpegout', mat)

                elif packet.stream_name == 'video':
                    videoFrame = packetData
                    videoFrame.tofile(video_file)
                    #mjpeg = packetData
                    #mat = cv2.imdecode(mjpeg, cv2.IMREAD_COLOR)
                    #cv2.imshow('mjpeg', mat)
                elif packet.stream_name == 'color':
                    meta = packet.getMetadata()
                    w = meta.getFrameWidth()
                    h = meta.getFrameHeight()
                    yuv420p = packetData.reshape( (h * 3 // 2, w) )
                    bgr = cv2.cvtColor(yuv420p, cv2.COLOR_YUV2BGR_IYUV)
                    scale = configMan.getColorPreviewScale()
                    bgr = cv2.resize(bgr, ( int(w*scale), int(h*scale) ), interpolation = cv2.INTER_AREA) 
                    cv2.putText(bgr, packet.stream_name, (25, 25), cv2.FONT_HERSHEY_SIMPLEX, 1.0, (0, 0, 0))
                    cv2.putText(bgr, "fps: " + str(frame_count_prev[window_name]), (25, 50), cv2.FONT_HERSHEY_SIMPLEX, 1.0, (0, 0, 0))
                    cv2.imshow("color", bgr)

                elif packet.stream_name == 'meta_d2h':
                    str_ = packet.getDataAsStr()
                    dict_ = json.loads(str_)

                    print('meta_d2h Temp',
                        ' CSS:' + '{:6.2f}'.format(dict_['sensors']['temperature']['css']),
                        ' MSS:' + '{:6.2f}'.format(dict_['sensors']['temperature']['mss']),
                        ' UPA:' + '{:6.2f}'.format(dict_['sensors']['temperature']['upa0']),
                        ' DSS:' + '{:6.2f}'.format(dict_['sensors']['temperature']['upa1']))
                elif packet.stream_name == 'object_tracker':
                    tracklets = packet.getObjectTracker()

                frame_count[window_name] += 1

            t_curr = time()
            if t_start + 1.0 < t_curr:
                t_start = t_curr
                # print("metaout fps: " + str(frame_count_prev["metaout"]))

                stream_windows = []
                for s in stream_names:
                    if s == 'previewout':
                        for cam in NN_cams:
                            stream_windows.append(s + '-' + cam)
                            frame_count_prev['nn'][cam] = frame_count['nn'][cam]
                            frame_count['nn'][cam] = 0
                    else:
                        stream_windows.append(s)
                for w in stream_windows:
                    frame_count_prev[w] = frame_count[w]
                    frame_count[w] = 0

            key = cv2.waitKey(1)
            if key == ord('q'):
                break
            else:
                keypress_handler(self, key, stream_names)

        del p  # in order to stop the pipeline object should be deleted, otherwise device will continue working. This is required if you are going to add code after the main loop, otherwise you can ommit it.
        del self.device

        # Close video output file if was opened
        if video_file is not None:
            video_file.close()

        print('py: DONE.')

if __name__ == "__main__":
    dai = DepthAI()
    dai.startLoop()<|MERGE_RESOLUTION|>--- conflicted
+++ resolved
@@ -190,22 +190,19 @@
 
         ops = 0
         prevTime = time()
-<<<<<<< HEAD
 
         # print(self.device.is_usb3())
-        if not self.device.is_usb3():
-            fail_usb_img = cv2.imread(consts.resource_paths.usb_3_failed, cv2.IMREAD_COLOR)
-            while True:
-                cv2.imshow('Calibration test Passed and wrote to EEPROM', fail_usb_img)
-                k = cv2.waitKey(33)
-                if k == 32 or k == 27:  # Esc key to stop
-                    break
-                elif k == -1:  # normally -1 returned,so don't print it
-                    continue
-
-=======
+        # if not self.device.is_usb3():
+        #     fail_usb_img = cv2.imread(consts.resource_paths.usb_3_failed, cv2.IMREAD_COLOR)
+        #     while True:
+        #         cv2.imshow('Calibration test Passed and wrote to EEPROM', fail_usb_img)
+        #         k = cv2.waitKey(33)
+        #         if k == 32 or k == 27:  # Esc key to stop
+        #             break
+        #         elif k == -1:  # normally -1 returned,so don't print it
+        #             continue
+
         if args['verbose']: print_packet_info_header()
->>>>>>> b02bffd2
         while self.runThread:
             # retreive data from the device
             # data is stored in packets, there are nnet (Neural NETwork) packets which have additional functions for NNet result interpretation
@@ -218,6 +215,20 @@
             #     ops = 0
             #     prevTime = time()
 
+            if not self.device.is_usb3():
+                fail_usb_img = cv2.imread(consts.resource_paths.usb_3_failed, cv2.IMREAD_COLOR)
+                # while True:
+                h, w, _ = fail_usb_img.shape
+                fail_usb_img = cv2.resize(fail_usb_img, (int(w*0.7), int(h*0.7)), interpolation = cv2.INTER_AREA)
+                cv2.imshow('USB 3 connection failed', fail_usb_img)
+                # k = cv2.waitKey(33)
+            else:
+                    try:
+                        if cv2.getWindowProperty('USB 3 connection failed', 0) >= 0: 
+                            cv2.destroyWindow('USB 3 connection failed')  
+                            cv2.waitKey(1)
+                    except:
+                        pass
             packets_len = len(self.nnet_packets) + len(self.data_packets)
             if packets_len != 0:
                 self.reset_process_wd()
