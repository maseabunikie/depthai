#!/usr/bin/env python3

import json
import platform
import os
from time import time, monotonic
import cv2
import numpy as np
import depthai
from depthai_helpers.version_check import check_depthai_version
from depthai_helpers.object_tracker_handler import show_tracklets
from depthai_helpers.config_manager import DepthConfigManager
from depthai_helpers.arg_manager import CliArgs

print('Using depthai module from: ', depthai.__file__)
print('Depthai version installed: ', depthai.__version__)
check_depthai_version()
is_rpi = platform.machine().startswith('arm') or platform.machine().startswith('aarch64')
global args, cnn_model2


class DepthAI:
    global is_rpi
    process_watchdog_timeout = 10  # seconds
    nnet_packets = None
    data_packets = None
    runThread = True
    rgb_manual_focus = 0

    def reset_process_wd(self):
        global wd_cutoff
        wd_cutoff = monotonic() + self.process_watchdog_timeout
        return

    def on_trackbar_change(self, value):
        self.device.send_disparity_confidence_threshold(value)
        return

    def stopLoop(self):
        self.runThread = False

    def startLoop(self):
        cliArgs = CliArgs()
        args = vars(cliArgs.parse_args())

        configMan = DepthConfigManager(args)
        if is_rpi and args['pointcloud']:
            raise NotImplementedError("Point cloud visualization is currently not supported on RPI")
        # these are largely for debug and dev.
        cmd_file, debug_mode = configMan.getCommandFile()
        usb2_mode = configMan.getUsb2Mode()

        # decode_nn and show_nn are functions that are dependent on the neural network that's being run.
        decode_nn = configMan.decode_nn
        show_nn = configMan.show_nn

        # Labels for the current neural network. They are parsed from the blob config file.
        labels = configMan.labels
        NN_json = configMan.NN_config

        # This json file is sent to DepthAI. It communicates what options you'd like to enable and what model you'd like to run.
        config = configMan.jsonConfig

        # Create a list of enabled streams ()
        stream_names = [stream if isinstance(stream, str) else stream['name'] for stream in configMan.stream_list]

        enable_object_tracker = 'object_tracker' in stream_names

        # grab video file, if option exists
        video_file = configMan.video_file

        self.device = None
        if debug_mode:
            print('Cmd file: ', cmd_file, ' args["device_id"]: ', args['device_id'])
            self.device = depthai.Device(cmd_file, args['device_id'])
        else:
            self.device = depthai.Device(args['device_id'], usb2_mode)

        print(stream_names)
        print('Available streams: ' + str(self.device.get_available_streams()))

        # create the pipeline, here is the first connection with the device
        p = self.device.create_pipeline(config=config)

        if p is None:
            print('Pipeline is not created.')
            exit(3)

        nn2depth = self.device.get_nn_to_depth_bbox_mapping()

        t_start = time()
        frame_count = {}
        frame_count_prev = {}
        nnet_prev = {}
        nnet_prev["entries_prev"] = {}
        nnet_prev["nnet_source"] = {}
        frame_count['nn'] = {}
        frame_count_prev['nn'] = {}

        NN_cams = {'rgb', 'left', 'right'}

        for cam in NN_cams:
            nnet_prev["entries_prev"][cam] = None
            nnet_prev["nnet_source"][cam] = None
            frame_count['nn'][cam] = 0
            frame_count_prev['nn'][cam] = 0

        stream_windows = []
        for s in stream_names:
            if s == 'previewout':
                for cam in NN_cams:
                    stream_windows.append(s + '-' + cam)
            else:
                stream_windows.append(s)

        for w in stream_windows:
            frame_count[w] = 0
            frame_count_prev[w] = 0

        tracklets = None

        self.reset_process_wd()

        time_start = time()

        def print_packet_info_header():
            print('[hostTimestamp streamName] devTstamp seq camSrc width height Bpp')

        def print_packet_info(packet, stream_name):
            meta = packet.getMetadata()
            print("[{:.6f} {:15s}]".format(time() - time_start, stream_name), end='')
            if meta is not None:
                source = meta.getCameraName()
                if stream_name.startswith('disparity') or stream_name.startswith('depth'):
                    source += '(rectif)'
                print(" {:.6f}".format(meta.getTimestamp()), meta.getSequenceNum(), source, end='')
                print('', meta.getFrameWidth(), meta.getFrameHeight(), meta.getFrameBytesPP(), end='')
            print()
            return

        def keypress_handler(self, key, stream_names):
            cam_c = depthai.CameraControl.CamId.RGB
            cam_l = depthai.CameraControl.CamId.LEFT
            cam_r = depthai.CameraControl.CamId.RIGHT
            cmd_ae_region = depthai.CameraControl.Command.AE_REGION
<<<<<<< HEAD
            cmd_exp_comp  = depthai.CameraControl.Command.EXPOSURE_COMPENSATION
            cmd_set_focus = depthai.CameraControl.Command.MOVE_LENS
=======
            cmd_exp_comp = depthai.CameraControl.Command.EXPOSURE_COMPENSATION
>>>>>>> 3b2c45d7
            keypress_handler_lut = {
                ord('f'): lambda: self.device.request_af_trigger(),
                ord('1'): lambda: self.device.request_af_mode(depthai.AutofocusMode.AF_MODE_AUTO),
                ord('2'): lambda: self.device.request_af_mode(depthai.AutofocusMode.AF_MODE_CONTINUOUS_VIDEO),
                # 5,6,7,8,9,0: short example for using ISP 3A controls
                ord('5'): lambda: self.device.send_camera_control(cam_l, cmd_ae_region, '0 0 200 200 1'),
                ord('6'): lambda: self.device.send_camera_control(cam_l, cmd_ae_region, '1000 0 200 200 1'),
                ord('7'): lambda: self.device.send_camera_control(cam_l, cmd_exp_comp, '-2'),
                ord('8'): lambda: self.device.send_camera_control(cam_l, cmd_exp_comp, '+2'),
                ord('9'): lambda: self.device.send_camera_control(cam_r, cmd_exp_comp, '-2'),
                ord('0'): lambda: self.device.send_camera_control(cam_r, cmd_exp_comp, '+2'),
            }
            if key in keypress_handler_lut:
                keypress_handler_lut[key]()
            elif key == ord('c'):
                if 'jpegout' in stream_names:
                    self.device.request_jpeg()
                else:
                    print("'jpegout' stream not enabled. Try settings -s jpegout to enable it")
            elif key == ord(',') or key == ord('.'):
                rgb_focus_step = 3
                if key == ord(','): self.rgb_manual_focus -= rgb_focus_step
                if key == ord('.'): self.rgb_manual_focus += rgb_focus_step
                if self.rgb_manual_focus < 0:   self.rgb_manual_focus = 0
                if self.rgb_manual_focus > 255: self.rgb_manual_focus = 255
                print("==================================== RGB set focus [0..255], current:", self.rgb_manual_focus)
                self.device.send_camera_control(cam_c, cmd_set_focus, str(self.rgb_manual_focus))
            return

        for stream in stream_names:
            if stream in ["disparity", "disparity_color", "depth"]:
                cv2.namedWindow(stream)
                trackbar_name = 'Disparity confidence'
                conf_thr_slider_min = 0
                conf_thr_slider_max = 255
                cv2.createTrackbar(trackbar_name, stream, conf_thr_slider_min, conf_thr_slider_max, self.on_trackbar_change)
                cv2.setTrackbarPos(trackbar_name, stream, args['disparity_confidence_threshold'])

        right_rectified = None
        pcl_converter = None

        ops = 0
        prevTime = time()
        if args['verbose']: print_packet_info_header()
        while self.runThread:
            # retreive data from the device
            # data is stored in packets, there are nnet (Neural NETwork) packets which have additional functions for NNet result interpretation
            self.nnet_packets, self.data_packets = p.get_available_nnet_and_data_packets(blocking=True)

            ### Uncomment to print ops
            # ops = ops + 1
            # if time() - prevTime > 1.0:
            #     print('OPS: ', ops)
            #     ops = 0
            #     prevTime = time()

            packets_len = len(self.nnet_packets) + len(self.data_packets)
            if packets_len != 0:
                self.reset_process_wd()
            else:
                cur_time = monotonic()
                if cur_time > wd_cutoff:
                    print("process watchdog timeout")
                    os._exit(10)

            for _, nnet_packet in enumerate(self.nnet_packets):
                if args['verbose']: print_packet_info(nnet_packet, 'NNet')

                meta = nnet_packet.getMetadata()
                camera = 'rgb'
                if meta != None:
                    camera = meta.getCameraName()
                nnet_prev["nnet_source"][camera] = nnet_packet
                nnet_prev["entries_prev"][camera] = decode_nn(nnet_packet, config=config, NN_json=NN_json)
                frame_count['metaout'] += 1
                frame_count['nn'][camera] += 1

            for packet in self.data_packets:
                window_name = packet.stream_name
                if packet.stream_name not in stream_names:
                    continue  # skip streams that were automatically added
                if args['verbose']: print_packet_info(packet, packet.stream_name)
                packetData = packet.getData()
                if packetData is None:
                    print('Invalid packet data!')
                    continue
                elif packet.stream_name == 'previewout':
                    meta = packet.getMetadata()
                    camera = 'rgb'
                    if meta != None:
                        camera = meta.getCameraName()

                    window_name = 'previewout-' + camera
                    # the format of previewout image is CHW (Chanel, Height, Width), but OpenCV needs HWC, so we
                    # change shape (3, 300, 300) -> (300, 300, 3)
                    data0 = packetData[0, :, :]
                    data1 = packetData[1, :, :]
                    data2 = packetData[2, :, :]
                    frame = cv2.merge([data0, data1, data2])
                    if nnet_prev["entries_prev"][camera] is not None:
                        frame = show_nn(nnet_prev["entries_prev"][camera], frame, NN_json=NN_json, config=config)
                        if enable_object_tracker and tracklets is not None:
                            frame = show_tracklets(tracklets, frame, labels)
                    cv2.putText(frame, "fps: " + str(frame_count_prev[window_name]), (25, 50), cv2.FONT_HERSHEY_SIMPLEX, 1.0, (0, 0, 0))
                    cv2.putText(frame, "NN fps: " + str(frame_count_prev['nn'][camera]), (2, frame.shape[0] - 4), cv2.FONT_HERSHEY_SIMPLEX, 0.4, (0, 255, 0))
                    cv2.imshow(window_name, frame)
                elif packet.stream_name in ['left', 'right', 'disparity', 'rectified_left', 'rectified_right']:
                    frame_bgr = packetData
                    if args['pointcloud'] and packet.stream_name == 'rectified_right':
                        right_rectified = packetData
                    cv2.putText(frame_bgr, packet.stream_name, (25, 25), cv2.FONT_HERSHEY_SIMPLEX, 1.0, (0, 0, 0))
                    cv2.putText(frame_bgr, "fps: " + str(frame_count_prev[window_name]), (25, 50), cv2.FONT_HERSHEY_SIMPLEX, 1.0, (0, 0, 0))
                    if args['draw_bb_depth']:
                        camera = args['cnn_camera']
                        if packet.stream_name == 'disparity':
                            if camera == 'left_right':
                                camera = 'right'
                        elif camera != 'rgb':
                            camera = packet.getMetadata().getCameraName()
                        if nnet_prev["entries_prev"][camera] is not None:
                            frame_bgr = show_nn(nnet_prev["entries_prev"][camera], frame_bgr, NN_json=NN_json, config=config, nn2depth=nn2depth)
                    cv2.imshow(window_name, frame_bgr)
                elif packet.stream_name.startswith('depth') or packet.stream_name == 'disparity_color':
                    frame = packetData

                    if len(frame.shape) == 2:
                        if frame.dtype == np.uint8:  # grayscale
                            cv2.putText(frame, packet.stream_name, (25, 25), cv2.FONT_HERSHEY_SIMPLEX, 1.0, (0, 0, 255))
                            cv2.putText(frame, "fps: " + str(frame_count_prev[window_name]), (25, 50), cv2.FONT_HERSHEY_SIMPLEX, 1.0, (0, 0, 255))
                        else:  # uint16
                            if args['pointcloud'] and "depth" in stream_names and "rectified_right" in stream_names and right_rectified is not None:
                                try:
                                    from depthai_helpers.projector_3d import PointCloudVisualizer
                                except ImportError as e:
                                    raise ImportError(f"\033[1;5;31mError occured when importing PCL projector: {e} \033[0m ")
                                if pcl_converter is None:
                                    pcl_converter = PointCloudVisualizer(self.device.get_right_intrinsic(), 1280, 720)
                                right_rectified = cv2.flip(right_rectified, 1)
                                pcl_converter.rgbd_to_projection(frame, right_rectified)
                                pcl_converter.visualize_pcd()

                            frame = (65535 // frame).astype(np.uint8)
                            # colorize depth map, comment out code below to obtain grayscale
                            frame = cv2.applyColorMap(frame, cv2.COLORMAP_HOT)
                            # frame = cv2.applyColorMap(frame, cv2.COLORMAP_JET)
                            cv2.putText(frame, packet.stream_name, (25, 25), cv2.FONT_HERSHEY_SIMPLEX, 1.0, 255)
                            cv2.putText(frame, "fps: " + str(frame_count_prev[window_name]), (25, 50), cv2.FONT_HERSHEY_SIMPLEX, 1.0, 255)
                    else:  # bgr
                        cv2.putText(frame, packet.stream_name, (25, 25), cv2.FONT_HERSHEY_SIMPLEX, 1.0, (255, 255, 255))
                        cv2.putText(frame, "fps: " + str(frame_count_prev[window_name]), (25, 50), cv2.FONT_HERSHEY_SIMPLEX, 1.0, 255)

                    if args['draw_bb_depth']:
                        camera = args['cnn_camera']
                        if camera == 'left_right':
                            camera = 'right'
                        if nnet_prev["entries_prev"][camera] is not None:
                            frame = show_nn(nnet_prev["entries_prev"][camera], frame, NN_json=NN_json, config=config, nn2depth=nn2depth)
                    cv2.imshow(window_name, frame)

                elif packet.stream_name == 'jpegout':
                    jpg = packetData
                    mat = cv2.imdecode(jpg, cv2.IMREAD_COLOR)
                    cv2.imshow('jpegout', mat)

                elif packet.stream_name == 'video':
                    videoFrame = packetData
                    videoFrame.tofile(video_file)
                    # mjpeg = packetData
                    # mat = cv2.imdecode(mjpeg, cv2.IMREAD_COLOR)
                    # cv2.imshow('mjpeg', mat)
                elif packet.stream_name == 'color':
                    meta = packet.getMetadata()
                    w = meta.getFrameWidth()
                    h = meta.getFrameHeight()
                    yuv420p = packetData.reshape((h * 3 // 2, w))
                    bgr = cv2.cvtColor(yuv420p, cv2.COLOR_YUV2BGR_IYUV)
                    scale = configMan.getColorPreviewScale()
                    bgr = cv2.resize(bgr, (int(w * scale), int(h * scale)), interpolation=cv2.INTER_AREA)
                    cv2.putText(bgr, packet.stream_name, (25, 25), cv2.FONT_HERSHEY_SIMPLEX, 1.0, (0, 0, 0))
                    cv2.putText(bgr, "fps: " + str(frame_count_prev[window_name]), (25, 50), cv2.FONT_HERSHEY_SIMPLEX, 1.0, (0, 0, 0))
                    cv2.imshow("color", bgr)

                elif packet.stream_name == 'meta_d2h':
                    str_ = packet.getDataAsStr()
                    dict_ = json.loads(str_)

                    print('meta_d2h Temp',
                          ' CSS:' + '{:6.2f}'.format(dict_['sensors']['temperature']['css']),
                          ' MSS:' + '{:6.2f}'.format(dict_['sensors']['temperature']['mss']),
                          ' UPA:' + '{:6.2f}'.format(dict_['sensors']['temperature']['upa0']),
                          ' DSS:' + '{:6.2f}'.format(dict_['sensors']['temperature']['upa1']))
                elif packet.stream_name == 'object_tracker':
                    tracklets = packet.getObjectTracker()

                frame_count[window_name] += 1

            t_curr = time()
            if t_start + 1.0 < t_curr:
                t_start = t_curr
                # print("metaout fps: " + str(frame_count_prev["metaout"]))

                stream_windows = []
                for s in stream_names:
                    if s == 'previewout':
                        for cam in NN_cams:
                            stream_windows.append(s + '-' + cam)
                            frame_count_prev['nn'][cam] = frame_count['nn'][cam]
                            frame_count['nn'][cam] = 0
                    else:
                        stream_windows.append(s)
                for w in stream_windows:
                    frame_count_prev[w] = frame_count[w]
                    frame_count[w] = 0

            key = cv2.waitKey(1)
            if key == ord('q'):
                break
            else:
                keypress_handler(self, key, stream_names)

        del p  # in order to stop the pipeline object should be deleted, otherwise device will continue working. This is required if you are going to add code after the main loop, otherwise you can ommit it.
        del self.device
        cv2.destroyAllWindows()

        # Close video output file if was opened
        if video_file is not None:
            video_file.close()

        print('py: DONE.')


if __name__ == "__main__":
    dai = DepthAI()
    dai.startLoop()<|MERGE_RESOLUTION|>--- conflicted
+++ resolved
@@ -143,12 +143,8 @@
             cam_l = depthai.CameraControl.CamId.LEFT
             cam_r = depthai.CameraControl.CamId.RIGHT
             cmd_ae_region = depthai.CameraControl.Command.AE_REGION
-<<<<<<< HEAD
             cmd_exp_comp  = depthai.CameraControl.Command.EXPOSURE_COMPENSATION
             cmd_set_focus = depthai.CameraControl.Command.MOVE_LENS
-=======
-            cmd_exp_comp = depthai.CameraControl.Command.EXPOSURE_COMPENSATION
->>>>>>> 3b2c45d7
             keypress_handler_lut = {
                 ord('f'): lambda: self.device.request_af_trigger(),
                 ord('1'): lambda: self.device.request_af_mode(depthai.AutofocusMode.AF_MODE_AUTO),
