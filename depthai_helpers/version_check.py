import depthai
from pathlib import Path
import consts.resource_paths as paths

def get_version_from_requirements():
<<<<<<< HEAD
    with Path(paths.requirements_path).open() as f:
=======
    requirements_path = Path(__file__).parent / Path('../requirements.txt')
    with requirements_path.open() as f:
>>>>>>> 5c3a69a2
        datafile = f.readlines()
    for line in datafile:
        if 'depthai' in line:
            #not commented out
            if not line.startswith('#'):
                try:
                    version = line.split('==')[1]
                    #remove any whitespace
                    version = version.strip()
                except:
                    version = None
                return version
    return None

def check_depthai_version():
    version_required = get_version_from_requirements() 
    if version_required is not None:
        print('Depthai version required:  ', version_required)
        if depthai.__version__.endswith('+dev'):
            print('Depthai development version found, skipping check.')
        elif version_required != depthai.__version__:
            raise SystemExit(f"\033[1;5;31mVersion mismatch\033[0m\033[91m between installed depthai lib and the required one by the script.\033[0m \n\
                Required:  {version_required}\n\
                Installed: {depthai.__version__}\n\
                \033[91mRun: python3 install_requirements.py \033[0m")<|MERGE_RESOLUTION|>--- conflicted
+++ resolved
@@ -3,12 +3,9 @@
 import consts.resource_paths as paths
 
 def get_version_from_requirements():
-<<<<<<< HEAD
-    with Path(paths.requirements_path).open() as f:
-=======
+    # with Path(paths.requirements_path).open() as f:
     requirements_path = Path(__file__).parent / Path('../requirements.txt')
     with requirements_path.open() as f:
->>>>>>> 5c3a69a2
         datafile = f.readlines()
     for line in datafile:
         if 'depthai' in line:
