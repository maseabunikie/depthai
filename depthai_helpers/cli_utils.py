--- conflicted
+++ resolved
@@ -187,12 +187,10 @@
     
     parser.add_argument("-ff", "--full-fov-nn", default=False, action="store_true",
                         help="Full RGB FOV for NN, not keeping the aspect ratio")
-<<<<<<< HEAD
+
     parser.add_argument("-sync", "--sync-video-meta", default=False, action="store_true",
                         help="Synchronize 'previewout' and 'metaout' streams")
-=======
-    
->>>>>>> ac0e53be
+
     parser.add_argument("-s", "--streams",
                         nargs="+",
                         type=_stream_type,
