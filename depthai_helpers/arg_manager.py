--- conflicted
+++ resolved
@@ -176,11 +176,7 @@
                             help="USB transfer chunk on device. Higher (up to megabytes) "
                             "may improve throughput, or 0 to disable chunking. Default: %(default)s")
 
-<<<<<<< HEAD
-        parser.add_argument("-fw", "--firmware", default="", type=str,
-=======
         parser.add_argument("-fw", "--firmware", default=None, type=str,
->>>>>>> 3b2c45d7
                             help="Commit hash for custom FW, downloaded from Artifactory")
 
         parser.add_argument("-vv", "--verbose", default=False, action="store_true",
