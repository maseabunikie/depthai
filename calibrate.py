--- conflicted
+++ resolved
@@ -151,22 +151,12 @@
             'camera':
                 {
                     'mono':
-<<<<<<< HEAD
-                        {
-                            # 1280x720, 1280x800, 640x400 (binning enabled)
-                            'resolution_h': 720,
-                            'fps': 30.0,
-                        },
-                }
-=======
                     {
-                        # 1280x720, 640x400 (binning enabled)
-                        # only 720/30 fps supported for now
+                        # 1280x720, 1280x800, 640x400 (binning enabled)
                         'resolution_h': 720,
-                        'fps': 30,
+                        'fps': 30.0,
                     },
                 },
->>>>>>> f901ff0e
         }
         if self.args['board']:
             board_path = Path(self.args['board'])
