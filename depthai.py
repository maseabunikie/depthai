--- conflicted
+++ resolved
@@ -5,16 +5,10 @@
 import platform
 import os
 import subprocess
-<<<<<<< HEAD
-import platform
-from pathlib import Path
-import struct
-=======
 from time import time, sleep, monotonic
 
 import cv2
 import numpy as np
->>>>>>> 90828ae2
 
 import depthai
 
@@ -22,121 +16,6 @@
 from depthai_helpers import utils
 from depthai_helpers.cli_utils import cli_print, parse_args, PrintColors
 
-<<<<<<< HEAD
-
-class bcolors:
-    HEADER = '\033[95m'
-    BLUE = '\033[94m'
-    GREEN = '\033[92m'
-    RED = '\033[91m'
-    WARNING = '\033[1;5;31m'
-    FAIL = '\033[91m'
-    ENDC = '\033[0m'
-    BOLD = '\033[1m'
-    UNDERLINE = '\033[4m'
-
-def parse_args():
-    epilog_text = '''
-    Displays video streams captured by DepthAI.
-
-    Example usage:
-
-    ## Show the depth stream:
-    python3 test.py -s depth_sipp,12
-    ## Show the depth stream and NN output:
-    python3 test.py -s metaout previewout,12 depth_sipp,12
-    '''
-    parser = ArgumentParser(epilog=epilog_text,formatter_class=argparse.RawDescriptionHelpFormatter)
-    parser.add_argument("-co", "--config_overwrite", default=None,
-                        type=str, required=False,
-                        help="JSON-formatted pipeline config object. This will be override defaults used in this script.")
-    parser.add_argument("-brd", "--board", default=None, type=str,
-                        help="BW1097, BW1098OBC - Board type from resources/boards/ (not case-sensitive). "
-                            "Or path to a custom .json board config. Mutually exclusive with [-fv -rfv -b -r -w]")
-    parser.add_argument("-fv", "--field-of-view", default=None, type=float,
-                        help="Horizontal field of view (HFOV) for the stereo cameras in [deg]. Default: 71.86deg.")
-    parser.add_argument("-rfv", "--rgb-field-of-view", default=None, type=float,
-                        help="Horizontal field of view (HFOV) for the RGB camera in [deg]. Default: 68.7938deg.")
-    parser.add_argument("-b", "--baseline", default=None, type=float,
-                        help="Left/Right camera baseline in [cm]. Default: 9.0cm.")
-    parser.add_argument("-r", "--rgb-baseline", default=None, type=float,
-                        help="Distance the RGB camera is from the Left camera. Default: 2.0cm.")
-    parser.add_argument("-w", "--no-swap-lr", dest="swap_lr", default=None, action="store_false",
-                        help="Do not swap the Left and Right cameras.")
-    parser.add_argument("-e", "--store-eeprom", default=False, action='store_true',
-                        help="Store the calibration and board_config (fov, baselines, swap-lr) in the EEPROM onboard")
-    parser.add_argument("--clear-eeprom", default=False, action='store_true',
-                        help="Invalidate the calib and board_config from EEPROM")
-    parser.add_argument("-o", "--override-eeprom", default=False, action='store_true',
-                        help="Use the calib and board_config from host, ignoring the EEPROM data if programmed")
-    parser.add_argument("-dev", "--device-id", default='', type=str,
-                        help="USB port number for the device to connect to. Use the word 'list' to show all devices and exit.")
-    parser.add_argument("-debug", "--dev_debug", default=None, action='store_true',
-                        help="Used by board developers for debugging.")
-    parser.add_argument("-fusb2", "--force_usb2", default=None, action='store_true',
-                        help="Force usb2 connection")
-    parser.add_argument("-cnn", "--cnn_model", default='mobilenet-ssd', type=str, 
-                        help="Cnn model to run on DepthAI")
-    parser.add_argument("-dd", "--disable_depth", default=False,  action='store_true', 
-                        help="Disable depth calculation on CNN models with bounding box output")
-    parser.add_argument("-bb", "--draw-bb-depth", default=False,  action='store_true',
-                        help="Draw the bounding boxes over the left/right/depth* streams")
-    parser.add_argument("-ff", "--full-fov-nn", default=False,  action='store_true',
-                        help="Full RGB FOV for NN, not keeping the aspect ratio")
-    parser.add_argument("-s", "--streams",  
-                        nargs='+',
-                        type=stream_type,
-                        dest='streams',
-                        default=['metaout', 'previewout'],
-                        help="Define which streams to enable \
-                        Format: stream_name or stream_name,max_fps \
-                        Example: -s metaout previewout \
-                        Example: -s metaout previewout,10 depth_sipp,10")
-    parser.add_argument("-v", "--video", default=None, type=str, required=False, help="Path where to save video stream (existing file will be overwritten)")
-
-    options = parser.parse_args()
-
-    if (options.board is not None) and ((options.field_of_view     is not None)
-                                     or (options.rgb_field_of_view is not None)
-                                     or (options.baseline          is not None)
-                                     or (options.rgb_baseline      is not None)
-                                     or (options.swap_lr           is not None)):
-        parser.error("[-brd] is mutually exclusive with [-fv -rfv -b -r -w]")
-
-    # Set some defaults after the above check
-    if options.field_of_view     is None: options.field_of_view = 71.86
-    if options.rgb_field_of_view is None: options.rgb_field_of_view = 68.7938
-    if options.baseline          is None: options.baseline = 9.0
-    if options.rgb_baseline      is None: options.rgb_baseline = 2.0
-    if options.swap_lr           is None: options.swap_lr = True
-
-    return options
-
-def stream_type(option):
-    option_list = option.split(',')
-    option_args = len(option_list)
-    if option_args not in [1,2]:
-        print(bcolors.WARNING + option+" format is invalid. See --help" + bcolors.ENDC)
-        raise ValueError
-
-    stream_choices=['metaout', 'previewout', 'left', 'right', 'depth_sipp', 'disparity', 'depth_color_h', 'meta_d2h', 'object_tracker']
-    stream_name = option_list[0]
-    if stream_name not in stream_choices:
-        print(bcolors.WARNING + stream_name +" is not in available stream list: \n" + str(stream_choices) + bcolors.ENDC)
-        raise ValueError
-
-    if(option_args == 1):
-        stream_dict = {'name': stream_name}
-    else:       
-        try:
-            max_fps = float(option_list[1])
-        except:
-            print(bcolors.WARNING + "In option: " + str(option) + " " + option_list[1] + " is not a number!" + bcolors.ENDC)
-
-        stream_dict = {'name': stream_name, "max_fps": max_fps}
-    return stream_dict
-=======
->>>>>>> 90828ae2
 
 
 def show_tracklets(tracklets, frame):
@@ -184,7 +63,6 @@
 
         
     return frame
-
 
 def decode_mobilenet_ssd(nnet_packet):
     detections = []
@@ -504,9 +382,7 @@
 
 stream_names = [stream if isinstance(stream, str) else stream['name'] for stream in config['streams']]
 
-enable_object_tracker = False
-if 'object_tracker' in stream_names:
-    enable_object_tracker = True
+enable_object_tracker = 'object_tracker' in stream_names
 
 # create the pipeline, here is the first connection with the device
 p = depthai.create_pipeline(config=config)
