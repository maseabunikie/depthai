--- conflicted
+++ resolved
@@ -68,10 +68,6 @@
                         help="Used by board developers for debugging.")
     parser.add_argument("-fusb2", "--force_usb2", default=None, action='store_true',
                         help="Force usb2 connection")
-<<<<<<< HEAD
-    parser.add_argument("-v", "--video", default=None, type=str, required=False, help="Path where to save video stream (existing file will be overwritten)")
-
-=======
     parser.add_argument("-cnn", "--cnn_model", default='mobilenet-ssd', type=str, 
                         help="Cnn model to run on DepthAI")
     parser.add_argument("-dd", "--disable_depth", default=False,  action='store_true', 
@@ -85,7 +81,8 @@
                         Format: stream_name or stream_name,max_fps \
                         Example: -s metaout previewout \
                         Example: -s metaout previewout,10 depth_sipp,10")
->>>>>>> 4c7c80d1
+    parser.add_argument("-v", "--video", default=None, type=str, required=False, help="Path where to save video stream (existing file will be overwritten)")
+
     options = parser.parse_args()
 
     if (options.board is not None) and ((options.field_of_view     is not None)
@@ -348,11 +345,7 @@
     # If "left" is used, it must be in the first position.
     # To test depth use:
     # 'streams': [{'name': 'depth_sipp', "max_fps": 12.0}, {'name': 'previewout', "max_fps": 12.0}, ],
-<<<<<<< HEAD
-    'streams': ['jpegout', 'metaout', 'previewout'],
-=======
     'streams': stream_list,
->>>>>>> 4c7c80d1
     'depth':
     {
         'calibration_file': consts.resource_paths.calib_fpath,
@@ -377,9 +370,6 @@
     }
 }
 
-<<<<<<< HEAD
-
-=======
 if args['board']:
     board_path = Path(args['board'])
     if not board_path.exists():
@@ -390,7 +380,6 @@
     with open(board_path) as fp:
         board_config = json.load(fp)
     utils.merge(board_config, config)
->>>>>>> 4c7c80d1
 if args['config_overwrite'] is not None:
     config = utils.merge(args['config_overwrite'],config)
     print("Merged Pipeline config with overwrite",config)
